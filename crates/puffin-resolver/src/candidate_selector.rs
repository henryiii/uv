--- conflicted
+++ resolved
@@ -169,11 +169,7 @@
     /// Select the first-matching [`Candidate`] from a set of candidate versions and files,
     /// preferring wheels over source distributions.
     fn select_candidate<'a>(
-<<<<<<< HEAD
-        versions: impl Iterator<Item = (&'a Version, &'a PrioritizedDist)>,
-=======
         versions: impl Iterator<Item = (&'a Version, VersionMapDistHandle<'a>)>,
->>>>>>> bf2ee6bc
         package_name: &'a PackageName,
         range: &Range<Version>,
         allow_prerelease: AllowPreRelease,
@@ -185,23 +181,15 @@
         }
 
         let mut prerelease = None;
-<<<<<<< HEAD
-        for (version, file) in versions {
-            if file.exclude_newer() && file.incompatible_wheel().is_none() && file.get().is_none() {
-                // Skip empty candidates due to exclude newer
-                continue;
-            }
-
-=======
         let mut steps = 0;
         for (version, maybe_dist) in versions {
             steps += 1;
->>>>>>> bf2ee6bc
-            if version.any_prerelease() {
+
+            let dist = if version.any_prerelease() {
                 if range.contains(version) {
                     match allow_prerelease {
                         AllowPreRelease::Yes => {
-                            let Some(dist) = maybe_dist.resolvable_dist() else {
+                            let Some(dist) = maybe_dist.prioritized_dist() else {
                                 continue;
                             };
                             tracing::trace!(
@@ -214,10 +202,10 @@
                             );
                             // If pre-releases are allowed, treat them equivalently
                             // to stable distributions.
-                            return Some(Candidate::new(package_name, version, dist));
+                            dist
                         }
                         AllowPreRelease::IfNecessary => {
-                            let Some(dist) = maybe_dist.resolvable_dist() else {
+                            let Some(dist) = maybe_dist.prioritized_dist() else {
                                 continue;
                             };
                             // If pre-releases are allowed as a fallback, store the
@@ -225,11 +213,14 @@
                             if prerelease.is_none() {
                                 prerelease = Some(PreReleaseCandidate::IfNecessary(version, dist));
                             }
+                            continue;
                         }
                         AllowPreRelease::No => {
                             continue;
                         }
                     }
+                } else {
+                    continue;
                 }
             } else {
                 // If we have at least one stable release, we shouldn't allow the "if-necessary"
@@ -239,7 +230,7 @@
 
                 // Always return the first-matching stable distribution.
                 if range.contains(version) {
-                    let Some(dist) = maybe_dist.resolvable_dist() else {
+                    let Some(dist) = maybe_dist.prioritized_dist() else {
                         continue;
                     };
                     tracing::trace!(
@@ -250,9 +241,18 @@
                         steps,
                         version,
                     );
-                    return Some(Candidate::new(package_name, version, dist));
-                }
-            }
+                    dist
+                } else {
+                    continue;
+                }
+            };
+
+            // Skip empty candidates due to exclude newer
+            if dist.exclude_newer() && dist.incompatible_wheel().is_none() && dist.get().is_none() {
+                continue;
+            }
+
+            return Some(Candidate::new(package_name, version, dist));
         }
         tracing::trace!(
             "exhausted all candidates for package {:?} with range {:?} \
